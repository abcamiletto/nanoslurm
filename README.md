# nanoslurm

**nanoslurm** is a zero-dependency Python wrapper for [SLURM](https://slurm.schedmd.com/) job submission and monitoring.  
It uses a tiny POSIX-compatible shell script to call `sbatch` and related commands, avoiding any heavy Python dependencies.

## Features

- **Submit jobs** from Python without `pyslurm` or other packages
- **Monitor status** (`PENDING`, `RUNNING`, `COMPLETED`, etc.)
- **Cancel jobs**
- **Tail job logs**
- **Get detailed info** via `scontrol`
- **Respects working directory** at runtime (`sbatch -D`)

## Requirements

- SLURM cluster with `sbatch`, `squeue`, and optionally `sacct` / `scontrol`
- Python ≥ 3.11
- Linux operating system


## Quickstart

```python
import nanoslurm

job = nanoslurm.submit(
    command=["python", "train.py", "--epochs", "10"],
    name="my_job",
    cluster="gpu22",
    time="01:00:00",
    cpus=4,
    memory=16,
    gpus=1,
    stdout_file="./slurm_logs/%j.txt",
    stderr_file="./slurm_logs/%j.err",
    signal="SIGUSR1@90",
    workdir="."
)

print(job)                      # Job(id=123456, name='my_job_2025-08-08_09-12-33.123', ...)
print(job.status)               # "PENDING", "RUNNING", ...
print(job.is_running())         # True / False
print(job.is_finished())        # True / False
print(job.info())               # Detailed dict from scontrol
job.tail(10)                    # Last 10 lines of stdout
job.wait(poll_interval=5)       # Wait until completion
job.cancel()                    # Cancel job

```

## Command line interface

Install the CLI with [uv](https://github.com/astral-sh/uv):

```bash
uv tool install nanoslurm
```

Submit a job from the terminal:

```bash
nslurm run -c gpu22 -t 01:00:00 -p 4 -m 16 -g 1 -- python train.py --epochs 10
```

Launch an interactive prompt to build a command and adjust options:

```bash
nslurm run -i
```

Manage persistent defaults (stored as YAML via `platformdirs`):

```bash
nslurm defaults show            # list current defaults
nslurm defaults set cluster gpu22
nslurm defaults reset
nslurm defaults edit            # open the YAML config in $EDITOR
```

Most job parameters (such as cluster, time, or resource counts) have no built-in
defaults. Set them explicitly on the command line or persist them via
`nslurm defaults set`.

View current jobs in an interactive TUI:

```bash
nslurm jobs
```

Use the arrow keys or `h`, `j`, `k`, `l` to move around and `q` to quit.

View cluster-wide statistics with a summary overview and per-partition tabs.
<<<<<<< HEAD
The TUI shows job states, user activity, job distribution percentages, and utilization estimates:
=======
The TUI shows job states, user activity, and job distribution percentages:
>>>>>>> 6a8160c2

```bash
nslurm stats
```

## Releasing

Bump the version in `pyproject.toml` and merge the change into `main`. A
workflow will tag the commit as `vX.Y.Z` and publish the package to PyPI.<|MERGE_RESOLUTION|>--- conflicted
+++ resolved
@@ -91,11 +91,8 @@
 Use the arrow keys or `h`, `j`, `k`, `l` to move around and `q` to quit.
 
 View cluster-wide statistics with a summary overview and per-partition tabs.
-<<<<<<< HEAD
 The TUI shows job states, user activity, job distribution percentages, and utilization estimates:
-=======
-The TUI shows job states, user activity, and job distribution percentages:
->>>>>>> 6a8160c2
+
 
 ```bash
 nslurm stats
