# nanoslurm

**nanoslurm** is a zero-dependency Python wrapper for [SLURM](https://slurm.schedmd.com/) job submission and monitoring.  
It uses a tiny POSIX-compatible shell script to call `sbatch` and related commands, avoiding any heavy Python dependencies.

## Features

- **Submit jobs** from Python without `pyslurm` or other packages
- **Monitor status** (`PENDING`, `RUNNING`, `COMPLETED`, etc.)
- **Cancel jobs**
- **Tail job logs**
- **Get detailed info** via `scontrol`
- **Respects working directory** at runtime (`sbatch -D`)

## Requirements

- SLURM cluster with `sbatch`, `squeue`, and optionally `sacct` / `scontrol`
<<<<<<< HEAD
- Python ≥ 3.11
=======
- Python ≥ 3.9
- Linux operating system
>>>>>>> fd3632ac

## Quickstart

```python
import nanoslurm

job = nanoslurm.submit(
    command=["python", "train.py", "--epochs", "10"],
    name="my_job",
    cluster="gpu22",
    time="01:00:00",
    cpus=4,
    memory=16,
    gpus=1,
    stdout_file="./slurm_logs/%j.txt",
    stderr_file="./slurm_logs/%j.err",
    signal="SIGUSR1@90",
    workdir="."
)

print(job)                      # Job(id=123456, name='my_job_2025-08-08_09-12-33.123', ...)
print(job.status)               # "PENDING", "RUNNING", ...
print(job.is_running())         # True / False
print(job.is_finished())        # True / False
print(job.info())               # Detailed dict from scontrol
job.tail(10)                    # Last 10 lines of stdout
job.wait(poll_interval=5)       # Wait until completion
job.cancel()                    # Cancel job

```<|MERGE_RESOLUTION|>--- conflicted
+++ resolved
@@ -15,12 +15,9 @@
 ## Requirements
 
 - SLURM cluster with `sbatch`, `squeue`, and optionally `sacct` / `scontrol`
-<<<<<<< HEAD
 - Python ≥ 3.11
-=======
-- Python ≥ 3.9
 - Linux operating system
->>>>>>> fd3632ac
+
 
 ## Quickstart
 
