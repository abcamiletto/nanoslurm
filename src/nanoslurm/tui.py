from __future__ import annotations

import os
from collections import Counter, defaultdict
from datetime import timedelta

from textual.app import App, ComposeResult
from textual.containers import Center
from textual.widgets import DataTable, Footer, Header, TabbedContent, TabPane

<<<<<<< HEAD
from .backend import job_history, list_jobs, recent_completions
=======
from .backend import fairshare_scores, list_jobs

from .backend import list_jobs, node_state_counts, recent_completions
from .backend import list_jobs, partition_utilization, recent_completions
>>>>>>> 59f004f4

BASE_CSS = ""



class JobApp(App):
    """Textual app to display current user's SLURM jobs."""

    CSS = BASE_CSS
    BINDINGS = [
        ("q", "quit", "Quit"),
        ("h", "cursor_left", "Left"),
        ("j", "cursor_down", "Down"),
        ("k", "cursor_up", "Up"),
        ("l", "cursor_right", "Right"),
    ]

    def compose(self) -> ComposeResult:  # pragma: no cover - Textual composition
        yield Header()
        self.table: DataTable = DataTable()
        yield self.table
        yield Footer()

    def on_mount(self) -> None:  # pragma: no cover - runtime hook
        self.table.add_columns("ID", "Name", "State")
        self.table.show_cursor = True
        self.table.cursor_type = "row"
        self.refresh_table()
        self.set_interval(2.0, self.refresh_table)
        self.set_focus(self.table)

    def action_cursor_left(self) -> None:  # pragma: no cover - Textual action
        self.table.action_cursor_left()

    def action_cursor_right(self) -> None:  # pragma: no cover - Textual action
        self.table.action_cursor_right()

    def action_cursor_up(self) -> None:  # pragma: no cover - Textual action
        self.table.action_cursor_up()

    def action_cursor_down(self) -> None:  # pragma: no cover - Textual action
        self.table.action_cursor_down()

    def refresh_table(self) -> None:  # pragma: no cover - runtime hook
        rows = list_jobs(os.environ.get("USER"))
        self.table.clear()
        for job in rows:
            self.table.add_row(str(job.id), job.name, job.last_status or job.status)


class ClusterApp(App):
    """Textual app to display cluster-wide job statistics."""

    CSS = BASE_CSS
    BINDINGS = [("q", "quit", "Quit")]

    def compose(self) -> ComposeResult:  # pragma: no cover - Textual composition
        yield Header()
        self.tabs = TabbedContent()
        self.partition_tables: dict[str, DataTable] = {}
        with self.tabs:
            with TabPane("Summary"):
<<<<<<< HEAD
=======
                self.node_table = DataTable()
                self.state_table = DataTable()
                self.partition_table = DataTable()
                self.user_table = DataTable()
                yield Center(self.node_table)
>>>>>>> 59f004f4
                self.state_table = DataTable()
                self.partition_table = DataTable()
                self.user_table = DataTable()
                yield Center(self.state_table)
                yield Center(self.partition_table)
                yield Center(self.user_table)
        yield self.tabs
        yield Footer()

    def on_mount(self) -> None:  # pragma: no cover - runtime hook
<<<<<<< HEAD
        self.state_table.add_columns("State", "Jobs", "Share%")
        self.partition_table.add_columns("Partition", "Jobs", "Running", "Pending", "Share%")
        self.user_table.add_columns(
            "User",
            "Jobs",
            "Running",
            "Pending",
            "Share%",
            "Succeeded (24h)",
            "Failed (24h)",
        )
=======
        self.state_table.add_columns("State", "Count", "Percent")
        self.partition_table.add_columns("Partition", "Jobs", "Percent", "Avg Wait")
        self.user_table.add_columns("User", "Jobs", "Percent", "Avg Wait")
        self.partition_table.add_columns("Partition", "Jobs", "Percent")
        self.user_table.add_columns("User", "Jobs", "Percent", "FairShare")
        self.node_table.add_columns("State", "Nodes", "Percent")
        self.state_table.add_columns("State", "Jobs", "Share%")
        self.partition_table.add_columns("Partition", "Jobs", "Running", "Pending", "Share%")
        self.state_table.add_columns("State", "Jobs", "Share%")
        self.partition_table.add_columns(
            "Partition", "Jobs", "Running", "Pending", "Share%", "Util%"
        )


        self.user_table.add_columns("User", "Jobs", "Running", "Pending", "Share%")
>>>>>>> 59f004f4
        self.refresh_tables()
        self.set_interval(2.0, self.refresh_tables)

    def refresh_tables(self) -> None:  # pragma: no cover - runtime hook
        node_counts = node_state_counts()
        total_nodes = sum(node_counts.values()) or 1
        node_rows = sorted(
            (state, cnt, round(cnt / total_nodes * 100, 1)) for state, cnt in node_counts.items()
        )

        job_list = list_jobs()
        total = len(job_list) or 1

        state_counts = Counter(job.last_status for job in job_list)
<<<<<<< HEAD

=======
        part_counts = Counter(job.partition for job in job_list)
        user_counts = Counter(job.user for job in job_list)
        shares = fairshare_scores()

        part_waits: defaultdict[str, list[float]] = defaultdict(list)
        user_waits: defaultdict[str, list[float]] = defaultdict(list)
        for job in job_list:
            if job.wait_time is not None:
                part_waits[job.partition].append(job.wait_time)
                user_waits[job.user].append(job.wait_time)

        state_rows = sorted(
            (state, cnt, round(cnt / total * 100, 1)) for state, cnt in state_counts.items()
        )
        part_rows = []
        for part, cnt in part_counts.items():
            waits = part_waits.get(part)
            avg = sum(waits) / len(waits) if waits else None
            part_rows.append((part, cnt, round(cnt / total * 100, 1), avg))
        part_rows.sort()
        user_rows = []
        for user, cnt in sorted(user_counts.items(), key=lambda x: (-x[1], x[0]))[:5]:
            waits = user_waits.get(user)
            avg = sum(waits) / len(waits) if waits else None
            user_rows.append((user, cnt, round(cnt / total * 100, 1), avg))

        def _fmt(seconds: float | None) -> str:
            return "-" if seconds is None else str(timedelta(seconds=int(seconds)))
            fs = shares.get(user)
            user_rows.append((user, cnt, round(cnt / total * 100, 1), fs))


>>>>>>> 59f004f4
        part_stats: dict[str, Counter] = {}
        user_stats: dict[str, Counter] = {}
        for job in job_list:
            part = part_stats.setdefault(job.partition, Counter())
            usr = user_stats.setdefault(job.user, Counter())
            part["jobs"] += 1
            usr["jobs"] += 1
            part[job.last_status] += 1
            usr[job.last_status] += 1

<<<<<<< HEAD
        history = job_history()
=======
        self.node_table.clear()
        for state, count, pct in node_rows:
            self.node_table.add_row(state, str(count), f"{pct:.1f}%")

        try:
            util_map = partition_utilization()
        except Exception:  # pragma: no cover - runtime environment
            util_map = {}

>>>>>>> 59f004f4

        self.state_table.clear()
        for state, cnt in sorted(state_counts.items()):
            self.state_table.add_row(state, str(cnt), f"{cnt / total * 100:.1f}%")

        self.partition_table.clear()
<<<<<<< HEAD
        for part, cnts in sorted(part_stats.items()):
            jobs = cnts["jobs"]
            running = cnts.get("RUNNING", 0)
            pending = cnts.get("PENDING", 0)
            share = jobs / total * 100
            self.partition_table.add_row(part, str(jobs), str(running), str(pending), f"{share:.1f}%")

            if part not in self.partition_tables:
                table = DataTable()
                table.add_columns("User", "Jobs", "Running", "Pending", "Share%")
                pane = TabPane(part, Center(table))
                self.tabs.add_pane(pane)
                self.partition_tables[part] = table

        for part, table in self.partition_tables.items():
            u_stats: dict[str, Counter] = {}
            for job in job_list:
                if job.partition != part:
                    continue
                stats = u_stats.setdefault(job.user, Counter())
                stats["jobs"] += 1
                stats[job.last_status] += 1
            total_part = sum(s["jobs"] for s in u_stats.values()) or 1
            table.clear()
            for user, cnts in sorted(u_stats.items(), key=lambda x: (-x[1]["jobs"], x[0])):
                jobs = cnts["jobs"]
                running = cnts.get("RUNNING", 0)
                pending = cnts.get("PENDING", 0)
                share = jobs / total_part * 100
                table.add_row(user, str(jobs), str(running), str(pending), f"{share:.1f}%")

        self.user_table.clear()
        for user, cnts in sorted(user_stats.items(), key=lambda x: (-x[1]["jobs"], x[0])):
=======
        for part, count, pct, avg in part_rows:
            self.partition_table.add_row(part, str(count), f"{pct:.1f}%", _fmt(avg))
        self.user_table.clear()
        for user, count, pct, avg in user_rows:
            self.user_table.add_row(user, str(count), f"{pct:.1f}%", _fmt(avg))
        for part, cnts in sorted(part_stats.items()):
>>>>>>> 59f004f4
            jobs = cnts["jobs"]
            running = cnts.get("RUNNING", 0)
            pending = cnts.get("PENDING", 0)
            share = jobs / total * 100
<<<<<<< HEAD
            hist = history.get(user, {"completed": 0, "failed": 0})
            self.user_table.add_row(
                user,
=======
            self.partition_table.add_row(part, str(jobs), str(running), str(pending), f"{share:.1f}%")

            util = util_map.get(part, 0.0)
            self.partition_table.add_row(
                part,
>>>>>>> 59f004f4
                str(jobs),
                str(running),
                str(pending),
                f"{share:.1f}%",
<<<<<<< HEAD
                str(hist.get("completed", 0)),
                str(hist.get("failed", 0)),
            )

=======
                f"{util:.1f}%",
            )

            self.partition_table.add_row(part, str(jobs), str(running), str(pending), f"{share:.1f}%")


            if part not in self.partition_tables:
                table = DataTable()
                table.add_columns("User", "Jobs", "Running", "Pending", "Share%")
                pane = TabPane(part, Center(table))
                self.tabs.add_pane(pane)
                self.partition_tables[part] = table

        for part, table in self.partition_tables.items():
            u_stats: dict[str, Counter] = {}
            for job in job_list:
                if job.partition != part:
                    continue
                stats = u_stats.setdefault(job.user, Counter())
                stats["jobs"] += 1
                stats[job.last_status] += 1
            total_part = sum(s["jobs"] for s in u_stats.values()) or 1
            table.clear()
            for user, cnts in sorted(u_stats.items(), key=lambda x: (-x[1]["jobs"], x[0])):
                jobs = cnts["jobs"]
                running = cnts.get("RUNNING", 0)
                pending = cnts.get("PENDING", 0)
                share = jobs / total_part * 100
                table.add_row(user, str(jobs), str(running), str(pending), f"{share:.1f}%")

        self.user_table.clear()
        for user, count, pct, fs in user_rows:
            fs_str = f"{fs:.3f}" if isinstance(fs, float) else "N/A"
            self.user_table.add_row(user, str(count), f"{pct:.1f}%", fs_str)
        for user, cnts in sorted(user_stats.items(), key=lambda x: (-x[1]["jobs"], x[0])):
            jobs = cnts["jobs"]
            running = cnts.get("RUNNING", 0)
            pending = cnts.get("PENDING", 0)
            share = jobs / total * 100
            self.user_table.add_row(user, str(jobs), str(running), str(pending), f"{share:.1f}%")

>>>>>>> 59f004f4

class SummaryApp(App):
    """Textual app to display recent job completions."""

    CSS = BASE_CSS
    BINDINGS = [("q", "quit", "Quit")]

    def compose(self) -> ComposeResult:  # pragma: no cover - Textual composition
        yield Header()
        self.day_table: DataTable = DataTable()
        yield self.day_table
        self.week_table: DataTable = DataTable()
        yield self.week_table
        yield Footer()

    def on_mount(self) -> None:  # pragma: no cover - runtime hook
        self.day_table.add_columns("Day", "Jobs", "Spark")
        self.week_table.add_columns("Week", "Jobs", "Spark")
        self.refresh_tables()
        self.set_interval(60.0, self.refresh_tables)

    def refresh_tables(self) -> None:  # pragma: no cover - runtime hook
        day_rows = recent_completions("day", 7)
        week_rows = recent_completions("week", 8)

        def _add_rows(table: DataTable, rows: list[tuple[str, int]]) -> None:
            table.clear()
            if not rows:
                return
            max_count = max(cnt for _, cnt in rows) or 1
            levels = "▁▂▃▄▅▆▇█"
            for label, cnt in rows:
                idx = int(cnt / max_count * (len(levels) - 1))
                table.add_row(label, str(cnt), levels[idx])

        _add_rows(self.day_table, day_rows)
        _add_rows(self.week_table, week_rows)


__all__ = ["JobApp", "ClusterApp", "SummaryApp"]<|MERGE_RESOLUTION|>--- conflicted
+++ resolved
@@ -8,14 +8,11 @@
 from textual.containers import Center
 from textual.widgets import DataTable, Footer, Header, TabbedContent, TabPane
 
-<<<<<<< HEAD
 from .backend import job_history, list_jobs, recent_completions
-=======
+
 from .backend import fairshare_scores, list_jobs
-
 from .backend import list_jobs, node_state_counts, recent_completions
 from .backend import list_jobs, partition_utilization, recent_completions
->>>>>>> 59f004f4
 
 BASE_CSS = ""
 
@@ -78,14 +75,13 @@
         self.partition_tables: dict[str, DataTable] = {}
         with self.tabs:
             with TabPane("Summary"):
-<<<<<<< HEAD
-=======
+
                 self.node_table = DataTable()
                 self.state_table = DataTable()
                 self.partition_table = DataTable()
                 self.user_table = DataTable()
                 yield Center(self.node_table)
->>>>>>> 59f004f4
+
                 self.state_table = DataTable()
                 self.partition_table = DataTable()
                 self.user_table = DataTable()
@@ -96,7 +92,6 @@
         yield Footer()
 
     def on_mount(self) -> None:  # pragma: no cover - runtime hook
-<<<<<<< HEAD
         self.state_table.add_columns("State", "Jobs", "Share%")
         self.partition_table.add_columns("Partition", "Jobs", "Running", "Pending", "Share%")
         self.user_table.add_columns(
@@ -108,7 +103,7 @@
             "Succeeded (24h)",
             "Failed (24h)",
         )
-=======
+
         self.state_table.add_columns("State", "Count", "Percent")
         self.partition_table.add_columns("Partition", "Jobs", "Percent", "Avg Wait")
         self.user_table.add_columns("User", "Jobs", "Percent", "Avg Wait")
@@ -124,7 +119,7 @@
 
 
         self.user_table.add_columns("User", "Jobs", "Running", "Pending", "Share%")
->>>>>>> 59f004f4
+
         self.refresh_tables()
         self.set_interval(2.0, self.refresh_tables)
 
@@ -139,9 +134,7 @@
         total = len(job_list) or 1
 
         state_counts = Counter(job.last_status for job in job_list)
-<<<<<<< HEAD
-
-=======
+
         part_counts = Counter(job.partition for job in job_list)
         user_counts = Counter(job.user for job in job_list)
         shares = fairshare_scores()
@@ -174,7 +167,6 @@
             user_rows.append((user, cnt, round(cnt / total * 100, 1), fs))
 
 
->>>>>>> 59f004f4
         part_stats: dict[str, Counter] = {}
         user_stats: dict[str, Counter] = {}
         for job in job_list:
@@ -185,9 +177,8 @@
             part[job.last_status] += 1
             usr[job.last_status] += 1
 
-<<<<<<< HEAD
         history = job_history()
-=======
+
         self.node_table.clear()
         for state, count, pct in node_rows:
             self.node_table.add_row(state, str(count), f"{pct:.1f}%")
@@ -197,14 +188,13 @@
         except Exception:  # pragma: no cover - runtime environment
             util_map = {}
 
->>>>>>> 59f004f4
+
 
         self.state_table.clear()
         for state, cnt in sorted(state_counts.items()):
             self.state_table.add_row(state, str(cnt), f"{cnt / total * 100:.1f}%")
 
         self.partition_table.clear()
-<<<<<<< HEAD
         for part, cnts in sorted(part_stats.items()):
             jobs = cnts["jobs"]
             running = cnts.get("RUNNING", 0)
@@ -238,39 +228,32 @@
 
         self.user_table.clear()
         for user, cnts in sorted(user_stats.items(), key=lambda x: (-x[1]["jobs"], x[0])):
-=======
         for part, count, pct, avg in part_rows:
             self.partition_table.add_row(part, str(count), f"{pct:.1f}%", _fmt(avg))
         self.user_table.clear()
         for user, count, pct, avg in user_rows:
             self.user_table.add_row(user, str(count), f"{pct:.1f}%", _fmt(avg))
         for part, cnts in sorted(part_stats.items()):
->>>>>>> 59f004f4
             jobs = cnts["jobs"]
             running = cnts.get("RUNNING", 0)
             pending = cnts.get("PENDING", 0)
             share = jobs / total * 100
-<<<<<<< HEAD
             hist = history.get(user, {"completed": 0, "failed": 0})
             self.user_table.add_row(
                 user,
-=======
             self.partition_table.add_row(part, str(jobs), str(running), str(pending), f"{share:.1f}%")
 
             util = util_map.get(part, 0.0)
             self.partition_table.add_row(
                 part,
->>>>>>> 59f004f4
                 str(jobs),
                 str(running),
                 str(pending),
                 f"{share:.1f}%",
-<<<<<<< HEAD
                 str(hist.get("completed", 0)),
                 str(hist.get("failed", 0)),
             )
 
-=======
                 f"{util:.1f}%",
             )
 
@@ -312,7 +295,6 @@
             share = jobs / total * 100
             self.user_table.add_row(user, str(jobs), str(running), str(pending), f"{share:.1f}%")
 
->>>>>>> 59f004f4
 
 class SummaryApp(App):
     """Textual app to display recent job completions."""
