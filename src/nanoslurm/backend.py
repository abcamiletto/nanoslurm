from __future__ import annotations

import os
import shlex
import subprocess
import time
from collections import Counter
from dataclasses import dataclass
from datetime import datetime, timedelta
from pathlib import Path
from typing import Iterable, Optional, Sequence, Union

RUN_SH = Path(__file__).with_name("run.sh")

_TERMINAL = {"COMPLETED", "FAILED", "CANCELLED", "TIMEOUT", "PREEMPTED", "BOOT_FAIL", "NODE_FAIL"}
_RUNNINGISH = {"PENDING", "CONFIGURING", "RUNNING", "COMPLETING", "STAGE_OUT", "SUSPENDED", "RESV_DEL_HOLD"}


class SlurmUnavailableError(RuntimeError):
    """Raised when required SLURM commands are missing."""


def _require(cmd: str) -> None:
    """Ensure *cmd* exists on PATH, otherwise raise ``SlurmUnavailableError``."""
    if not _which(cmd):
        raise SlurmUnavailableError(f"Required command '{cmd}' not found. Is this a SLURM environment?")


def submit(
    command: Iterable[str] | str,
    *,
    name: str = "job",
    cluster: str,
    time: str,
    cpus: int,
    memory: int,
    gpus: int,
    stdout_file: Union[str, Path] = "./slurm_logs/%j.txt",
    stderr_file: Union[str, Path] = "./slurm_logs/%j.err",
    signal: str = "SIGUSR1@90",
    workdir: Union[str, Path] = Path.cwd(),
) -> "Job":
    """Submit a job and return a Job handle.

    Args:
        command: Command to execute on the node. List (preferred) or raw shell string.
        name: Base job name; a timestamp suffix is appended for uniqueness.
        cluster: SLURM partition (required).
        time: Time limit in HH:MM:SS (required).
        cpus: CPU cores (required).
        memory: Memory in GB (required).
        gpus: Number of GPUs (required).
        stdout_file: Stdout path (supports %j).
        stderr_file: Stderr path (supports %j).
        signal: SBATCH --signal (e.g., "SIGUSR1@90").
        workdir: Working directory at runtime (`sbatch -D`).

    Returns:
        Job: Handle with id, name, and resolved log paths.

    Raises:
        FileNotFoundError: If run.sh is missing.
        RuntimeError: If job id cannot be parsed from sbatch output.
        SlurmUnavailableError: If ``sbatch`` is unavailable.
    """
    _require("sbatch")
    if not RUN_SH.exists():
        raise FileNotFoundError(f"run.sh not found at {RUN_SH}")

    stdout_file = Path(stdout_file).expanduser()
    stderr_file = Path(stderr_file).expanduser()
    workdir = Path(workdir).expanduser()
    stdout_file.parent.mkdir(parents=True, exist_ok=True)
    stderr_file.parent.mkdir(parents=True, exist_ok=True)

    stamp = _timestamp_ms()
    full_name = f"{name}_{stamp}"

    args = [
        "bash",
        str(RUN_SH),
        "-n",
        full_name,
        "-c",
        cluster,
        "-t",
        time,
        "-p",
        str(cpus),
        "-m",
        str(memory),
        "-g",
        str(gpus),
        "-o",
        str(stdout_file),
        "-e",
        str(stderr_file),
        "-s",
        signal,
        "-w",
        str(workdir),
        "--",
    ]

    cmd_str = command if isinstance(command, str) else " ".join(shlex.quote(c) for c in command)
    args.append(cmd_str)

    proc = _run(args, check=False)
    out = proc.stdout.strip()
    err = proc.stderr.strip()

    # Parse exactly: "Submitted batch job <id>"
    job_id: Optional[int] = None
    for line in out.splitlines():
        s = line.strip()
        if s.startswith("Submitted batch job "):
            try:
                job_id = int(s.split()[-1])
            except ValueError:
                pass
            break
    if job_id is None:
        raise RuntimeError(f"Could not parse job id.\nstdout:\n{out}\nstderr:\n{err}")

    return Job(
        id=job_id,
        name=full_name,
        user=os.environ.get("USER", ""),
        partition=cluster,
        stdout_path=Path(str(stdout_file).replace("%j", str(job_id))),
        stderr_path=Path(str(stderr_file).replace("%j", str(job_id))),
    )


@dataclass
class Job:
    """Handle to a submitted SLURM job."""

    id: int
    name: str
    user: str
    partition: str
    stdout_path: Optional[Path]
    stderr_path: Optional[Path]
    submit_time: Optional[datetime] = None
    start_time: Optional[datetime] = None
    last_status: Optional[str] = None

    @property
    def output_file(self) -> Optional[Path]:
        """Alias for stdout_path."""
        return self.stdout_path

    @property
    def status(self) -> str:
        """Return the current SLURM job status."""
        if not (_which("squeue") or _which("sacct")):
            raise SlurmUnavailableError("squeue or sacct not found on PATH")
        s = _squeue_status(self.id)
        if not s:
            s = _sacct_status(self.id)
        s = s or "UNKNOWN"
        self.last_status = s
        return s

    @property
    def wait_time(self) -> Optional[float]:
        """Return the wait time in seconds between submission and start."""
        if self.submit_time and self.start_time:
            return (self.start_time - self.submit_time).total_seconds()
        return None

    def info(self) -> dict[str, str]:
        _require("scontrol")
        out = _run(["scontrol", "-o", "show", "job", str(self.id)], check=False).stdout.strip()
        info: dict[str, str] = {}
        if out:
            for token in out.split():
                if "=" in token:
                    k, v = token.split("=", 1)
                    info[k] = v
        return info

    def is_running(self) -> bool:
        """Check if the job is in a non-terminal state."""
        return self.status in _RUNNINGISH

    def is_finished(self) -> bool:
        """Check if the job reached a terminal state."""
        return self.status in _TERMINAL

    def wait(self, poll_interval: float = 5.0, timeout: Optional[float] = None) -> str:
        """Wait for the job to finish."""
        start = time.time()
        while True:
            s = self.status
            if s in _TERMINAL:
                return s
            if timeout is not None and (time.time() - start) > timeout:
                return s
            time.sleep(poll_interval)

    def cancel(self) -> None:
        """Cancel the job via scancel."""
        _require("scancel")
        _run(["scancel", str(self.id)], check=False)

    def tail(self, n: int = 10) -> str:
        """Return the last n lines from the job's stdout file."""
        if not self.stdout_path:
            raise FileNotFoundError("stdout path unknown (pass stdout_file in submit())")
        if not self.stdout_path.exists():
            time.sleep(0.2)
        if self.stdout_path.exists():
            try:
                return _run(["tail", "-n", str(n), str(self.stdout_path)], check=False).stdout
            except Exception:
                text = self.stdout_path.read_text(encoding="utf-8", errors="replace")
                return "".join(text.splitlines(True)[-n:])
        raise FileNotFoundError(f"stdout file not found at: {self.stdout_path}")


def list_jobs(user: Optional[str] = None) -> list[Job]:
    """List SLURM jobs as :class:`Job` instances.

    Args:
        user: If provided, limit to jobs belonging to *user*.
    """
    if not (_which("squeue") or _which("sacct")):
        raise SlurmUnavailableError("squeue or sacct command not found on PATH")

    use_squeue = _which("squeue")
    if use_squeue:
        cmd = ["squeue", "-h", "-o", "%i|%j|%u|%P|%T|%V|%S"]
        if user:
            cmd.extend(["-u", user])
    else:
        cmd = [
            "sacct",
            "-n",
            "-o",
            "JobIDRaw,JobName,User,Partition,State,Submit,Start",
            "--parsable2",
            "-X",
        ]
        if user:
            cmd.extend(["-u", user])

    out = _run(cmd, check=False).stdout
    rows: list[Job] = []
    for line in out.splitlines():
        parts = line.split("|")
        if len(parts) == 7:
            jid, name, usr, part, status, submit, start = parts
            try:
                jid_int = int(jid)
            except ValueError:
                continue
            token = status.split()[0].split("+")[0].split("(")[0].rstrip("*")
            rows.append(
                Job(
                    id=jid_int,
                    name=name,
                    user=usr,
                    partition=part,
                    stdout_path=None,
                    stderr_path=None,
                    submit_time=_parse_datetime(submit),
                    start_time=_parse_datetime(start),
                    last_status=token,
                )
            )
    return rows
 
def node_state_counts() -> dict[str, int]:
    """Return a mapping of node state to count.

    Runs ``sinfo`` to obtain node information and aggregates the number of
    nodes reported in each state. Requires that the ``sinfo`` command is
    available on ``PATH``.
    """
    if not _which("sinfo"):
        raise SlurmUnavailableError("sinfo command not found on PATH")
    out = _run(["sinfo", "-h", "-o", "%T|%D"], check=False).stdout
    counts: Counter[str] = Counter()
    for line in out.splitlines():
        parts = line.split("|")
        if len(parts) != 2:
            continue
        state, count = parts
        token = state.split()[0].split("+")[0].split("(")[0].rstrip("*")
        try:
            counts[token] += int(count)
        except ValueError:
            continue
    return dict(counts)


def recent_completions(span: str = "day", count: int = 7) -> list[tuple[str, int]]:
    """Return counts of recently completed jobs grouped by *span*.

    Args:
        span: Group results by ``"day"`` or ``"week"``.
        count: Number of periods to return.

    Returns:
        List of (period, job_count) tuples sorted chronologically.
    """
    _require("sacct")
    if span not in {"day", "week"}:
        raise ValueError("span must be 'day' or 'week'")

    delta = timedelta(days=count if span == "day" else count * 7)
    start = (datetime.now() - delta).strftime("%Y-%m-%d")
    cmd = [
        "sacct",
        "--state=CD",
        "--noheader",
        "--parsable2",
        "--format=End",
        f"--starttime={start}",
        "-X",
    ]
    out = _run(cmd, check=False).stdout
    counts: Counter[str] = Counter()
    for line in out.splitlines():
        token = line.strip()
        if not token:
            continue
        try:
            dt = datetime.strptime(token.split(".")[0], "%Y-%m-%dT%H:%M:%S")
        except ValueError:
            continue
        if span == "week":
            year, week, _ = dt.isocalendar()
            key = f"{year}-W{week:02d}"
        else:
            key = dt.strftime("%Y-%m-%d")
        counts[key] += 1
    items = sorted(counts.items())
    return items[-count:]

def _parse_gpu(gres: str) -> int:
    """Extract total GPU count from a SLURM GRES string."""
    total = 0
    for token in gres.split(","):
        token = token.strip().split("(")[0]
        if token.startswith("gpu:"):
            try:
                total += int(token.split(":")[-1])
            except ValueError:
                pass
    return total


def _partition_caps() -> dict[str, dict[str, int]]:
    """Return total CPUs/GPUs available in each partition."""
    _require("sinfo")
    out = _run(["sinfo", "-ah", "-o", "%P|%C|%G"], check=False).stdout
    caps: dict[str, dict[str, int]] = {}
    for line in out.splitlines():
        part, c_field, g_field = (line + "||").split("|")[:3]
        part = part.rstrip("*")
        cpus = 0
        if c_field:
            try:
                cpus = int(c_field.split("/")[-1])
            except ValueError:
                pass
        caps[part] = {"cpus": cpus, "gpus": _parse_gpu(g_field)}
    return caps


def partition_utilization() -> dict[str, float]:
    """Return per-partition utilization percentage based on running jobs."""
    caps = _partition_caps()
    _require("squeue")
    out = _run(["squeue", "-h", "-t", "RUNNING", "-o", "%P|%C|%b"], check=False).stdout
    usage: dict[str, dict[str, int]] = {}
    for line in out.splitlines():
        part, c_field, g_field = (line + "||").split("|")[:3]
        cpus = 0
        if c_field:
            try:
                cpus = int(c_field)
            except ValueError:
                pass
        gpus = _parse_gpu(g_field)
        u = usage.setdefault(part, {"cpus": 0, "gpus": 0})
        u["cpus"] += cpus
        u["gpus"] += gpus
    utils: dict[str, float] = {}
    for part, cap in caps.items():
        use = usage.get(part, {})
        cpu_total = cap.get("cpus", 0)
        gpu_total = cap.get("gpus", 0)
        cpu_pct = use.get("cpus", 0) / cpu_total if cpu_total else 0.0
        gpu_pct = use.get("gpus", 0) / gpu_total if gpu_total else 0.0
        utils[part] = max(cpu_pct, gpu_pct) * 100
    return utils



def recent_completions(span: str = "day", count: int = 7) -> list[tuple[str, int]]:
    """Return counts of recently completed jobs grouped by *span*.

    Args:
        span: Group results by ``"day"`` or ``"week"``.
        count: Number of periods to return.

    Returns:
        List of (period, job_count) tuples sorted chronologically.
    """
    _require("sacct")
    if span not in {"day", "week"}:
        raise ValueError("span must be 'day' or 'week'")

    delta = timedelta(days=count if span == "day" else count * 7)
    start = (datetime.now() - delta).strftime("%Y-%m-%d")
    cmd = [
        "sacct",
        "--state=CD",
        "--noheader",
        "--parsable2",
        "--format=End",
        f"--starttime={start}",
        "-X",
    ]
    out = _run(cmd, check=False).stdout
    counts: Counter[str] = Counter()
    for line in out.splitlines():
        token = line.strip()
        if not token:
            continue
        try:
            dt = datetime.strptime(token.split(".")[0], "%Y-%m-%dT%H:%M:%S")
        except ValueError:
            continue
        if span == "week":
            year, week, _ = dt.isocalendar()
            key = f"{year}-W{week:02d}"
        else:
            key = dt.strftime("%Y-%m-%d")
        counts[key] += 1
    items = sorted(counts.items())
    return items[-count:]


def fairshare_scores() -> dict[str, float]:
    """Return a mapping of users to their fair-share scores.

    The function attempts to query :command:`sprio` first and falls back to
    :command:`sshare`. If neither command is available an empty mapping is
    returned.
    """

    cmd: Optional[Sequence[str]] = None
    if _which("sprio"):
        cmd = ["sprio", "-o", "user,fairshare", "-n"]
    elif _which("sshare"):
        cmd = ["sshare", "-o", "user,fairshare", "-n"]
    if not cmd:
        return {}

    out = _run(cmd, check=False).stdout
    scores: dict[str, float] = {}
    for line in out.splitlines():
        parts = line.split()
        if len(parts) >= 2:
            user, val = parts[0], parts[1]
            try:
                scores[user] = float(val)
            except ValueError:
                continue
    return scores


def _parse_datetime(token: str) -> Optional[datetime]:
    token = token.strip()
    if not token or token in {"N/A", "Unknown"}:
        return None
    try:
        return datetime.fromisoformat(token)
    except ValueError:
        for fmt in ("%Y-%m-%d %H:%M:%S", "%Y-%m-%dT%H:%M:%S", "%Y-%m-%dT%H:%M:%S.%f"):
            try:
                return datetime.strptime(token, fmt)
            except ValueError:
                pass
    return None


def job_history() -> dict[str, dict[str, int]]:
    """Return per-user job completion statistics for the last 24 hours.

    Uses ``sacct`` with an explicit 24-hour window to gather counts of
    completed and failed jobs for all users. If ``sacct`` is unavailable,
    an empty mapping is returned.
    """
    if not _which("sacct"):
        return {}

    now = datetime.now()
    start = now - timedelta(hours=24)
    cmd = [
        "sacct",
        "-a",
        "-X",
        "-n",
        "--parsable2",
        "-S",
        start.strftime("%Y-%m-%dT%H:%M:%S"),
        "-E",
        now.strftime("%Y-%m-%dT%H:%M:%S"),
        "-o",
        "User,State",
    ]
    out = _run(cmd, check=False).stdout
    stats: dict[str, dict[str, int]] = {}
    for line in out.splitlines():
        parts = line.split("|")
        if len(parts) < 2:
            continue
        user, state = parts[0], parts[1]
        if not user:
            continue
        token = state.split()[0].split("+")[0].split("(")[0].rstrip("*")
        entry = stats.setdefault(user, {"completed": 0, "failed": 0})
        if token == "COMPLETED":
            entry["completed"] += 1
        elif token in _TERMINAL:
            entry["failed"] += 1
    return stats


def recent_completions(span: str = "day", count: int = 7) -> list[tuple[str, int]]:
    """Return counts of recently completed jobs grouped by *span*.

    Args:
        span: Group results by ``"day"`` or ``"week"``.
        count: Number of periods to return.

    Returns:
        List of (period, job_count) tuples sorted chronologically.
    """
    _require("sacct")
    if span not in {"day", "week"}:
        raise ValueError("span must be 'day' or 'week'")

    delta = timedelta(days=count if span == "day" else count * 7)
    start = (datetime.now() - delta).strftime("%Y-%m-%d")
    cmd = [
        "sacct",
        "--state=CD",
        "--noheader",
        "--parsable2",
        "--format=End",
        f"--starttime={start}",
        "-X",
    ]
    out = _run(cmd, check=False).stdout
    counts: Counter[str] = Counter()
    for line in out.splitlines():
        token = line.strip()
        if not token:
            continue
        try:
            dt = datetime.strptime(token.split(".")[0], "%Y-%m-%dT%H:%M:%S")
        except ValueError:
            continue
        if span == "week":
            year, week, _ = dt.isocalendar()
            key = f"{year}-W{week:02d}"
        else:
            key = dt.strftime("%Y-%m-%d")
        counts[key] += 1
    items = sorted(counts.items())
    return items[-count:]


def _squeue_status(job_id: int) -> Optional[str]:
    if not _which("squeue"):
        return None
    out = _run(["squeue", "-j", str(job_id), "-h", "-o", "%T"], check=False).stdout.strip()
    if out:
        token = out.split()[0].split("+")[0].split("(")[0].rstrip("*")
        return token
    return None


def _sacct_status(job_id: int) -> Optional[str]:
    if not _which("sacct"):
        return None
    out = _run(["sacct", "-j", str(job_id), "-o", "State", "-n", "--parsable2", "-X"], check=False).stdout
    for line in out.splitlines():
        token = line.strip()
        if token:
            return token.split()[0].split("+")[0].split("(")[0]
    return None


def _run(cmd: Sequence[str], check: bool = True) -> subprocess.CompletedProcess:
    return subprocess.run(cmd, stdout=subprocess.PIPE, stderr=subprocess.PIPE, text=True, check=check)


def _which(name: str) -> bool:
    for path in os.environ.get("PATH", "").split(os.pathsep):
        candidate = Path(path) / name
        if candidate.is_file() and os.access(candidate, os.X_OK):
            return True
    return False


def _timestamp_ms() -> str:
    return datetime.now().strftime("%Y-%m-%d_%H-%M-%S.%f")[:-3]


__all__ = [
    "Job",
    "SlurmUnavailableError",
    "submit",
    "list_jobs",
<<<<<<< HEAD
    "job_history",
=======
    "fairshare_scores",
    "node_state_counts",
    "partition_utilization",
>>>>>>> 59f004f4
    "recent_completions",
]<|MERGE_RESOLUTION|>--- conflicted
+++ resolved
@@ -620,12 +620,9 @@
     "SlurmUnavailableError",
     "submit",
     "list_jobs",
-<<<<<<< HEAD
     "job_history",
-=======
     "fairshare_scores",
     "node_state_counts",
     "partition_utilization",
->>>>>>> 59f004f4
     "recent_completions",
 ]