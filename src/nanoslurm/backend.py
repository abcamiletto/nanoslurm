from __future__ import annotations

import os
import shlex
import subprocess
import time
from collections import Counter
from dataclasses import dataclass
from datetime import datetime, timedelta
from pathlib import Path
from typing import Iterable, Optional, Sequence, Union

RUN_SH = Path(__file__).with_name("run.sh")

_TERMINAL = {"COMPLETED", "FAILED", "CANCELLED", "TIMEOUT", "PREEMPTED", "BOOT_FAIL", "NODE_FAIL"}
_RUNNINGISH = {"PENDING", "CONFIGURING", "RUNNING", "COMPLETING", "STAGE_OUT", "SUSPENDED", "RESV_DEL_HOLD"}


class SlurmUnavailableError(RuntimeError):
    """Raised when required SLURM commands are missing."""


def _require(cmd: str) -> None:
    """Ensure *cmd* exists on PATH, otherwise raise ``SlurmUnavailableError``."""
    if not _which(cmd):
        raise SlurmUnavailableError(f"Required command '{cmd}' not found. Is this a SLURM environment?")


def submit(
    command: Iterable[str] | str,
    *,
    name: str = "job",
    cluster: str,
    time: str,
    cpus: int,
    memory: int,
    gpus: int,
    stdout_file: Union[str, Path] = "./slurm_logs/%j.txt",
    stderr_file: Union[str, Path] = "./slurm_logs/%j.err",
    signal: str = "SIGUSR1@90",
    workdir: Union[str, Path] = Path.cwd(),
) -> "Job":
    """Submit a job and return a Job handle.

    Args:
        command: Command to execute on the node. List (preferred) or raw shell string.
        name: Base job name; a timestamp suffix is appended for uniqueness.
        cluster: SLURM partition (required).
        time: Time limit in HH:MM:SS (required).
        cpus: CPU cores (required).
        memory: Memory in GB (required).
        gpus: Number of GPUs (required).
        stdout_file: Stdout path (supports %j).
        stderr_file: Stderr path (supports %j).
        signal: SBATCH --signal (e.g., "SIGUSR1@90").
        workdir: Working directory at runtime (`sbatch -D`).

    Returns:
        Job: Handle with id, name, and resolved log paths.

    Raises:
        FileNotFoundError: If run.sh is missing.
        RuntimeError: If job id cannot be parsed from sbatch output.
        SlurmUnavailableError: If ``sbatch`` is unavailable.
    """
    _require("sbatch")
    if not RUN_SH.exists():
        raise FileNotFoundError(f"run.sh not found at {RUN_SH}")

    stdout_file = Path(stdout_file).expanduser()
    stderr_file = Path(stderr_file).expanduser()
    workdir = Path(workdir).expanduser()
    stdout_file.parent.mkdir(parents=True, exist_ok=True)
    stderr_file.parent.mkdir(parents=True, exist_ok=True)

    stamp = _timestamp_ms()
    full_name = f"{name}_{stamp}"

    args = [
        "bash",
        str(RUN_SH),
        "-n",
        full_name,
        "-c",
        cluster,
        "-t",
        time,
        "-p",
        str(cpus),
        "-m",
        str(memory),
        "-g",
        str(gpus),
        "-o",
        str(stdout_file),
        "-e",
        str(stderr_file),
        "-s",
        signal,
        "-w",
        str(workdir),
        "--",
    ]

    cmd_str = command if isinstance(command, str) else " ".join(shlex.quote(c) for c in command)
    args.append(cmd_str)

    proc = _run(args, check=False)
    out = proc.stdout.strip()
    err = proc.stderr.strip()

    # Parse exactly: "Submitted batch job <id>"
    job_id: Optional[int] = None
    for line in out.splitlines():
        s = line.strip()
        if s.startswith("Submitted batch job "):
            try:
                job_id = int(s.split()[-1])
            except ValueError:
                pass
            break
    if job_id is None:
        raise RuntimeError(f"Could not parse job id.\nstdout:\n{out}\nstderr:\n{err}")

    return Job(
        id=job_id,
        name=full_name,
        user=os.environ.get("USER", ""),
        partition=cluster,
        stdout_path=Path(str(stdout_file).replace("%j", str(job_id))),
        stderr_path=Path(str(stderr_file).replace("%j", str(job_id))),
    )


@dataclass
class Job:
    """Handle to a submitted SLURM job."""

    id: int
    name: str
    user: str
    partition: str
    stdout_path: Optional[Path]
    stderr_path: Optional[Path]
    last_status: Optional[str] = None

    @property
    def output_file(self) -> Optional[Path]:
        """Alias for stdout_path."""
        return self.stdout_path

    @property
    def status(self) -> str:
        """Return the current SLURM job status."""
        if not (_which("squeue") or _which("sacct")):
            raise SlurmUnavailableError("squeue or sacct not found on PATH")
        s = _squeue_status(self.id)
        if not s:
            s = _sacct_status(self.id)
        s = s or "UNKNOWN"
        self.last_status = s
        return s

    def info(self) -> dict[str, str]:
        _require("scontrol")
        out = _run(["scontrol", "-o", "show", "job", str(self.id)], check=False).stdout.strip()
        info: dict[str, str] = {}
        if out:
            for token in out.split():
                if "=" in token:
                    k, v = token.split("=", 1)
                    info[k] = v
        return info

    def is_running(self) -> bool:
        """Check if the job is in a non-terminal state."""
        return self.status in _RUNNINGISH

    def is_finished(self) -> bool:
        """Check if the job reached a terminal state."""
        return self.status in _TERMINAL

    def wait(self, poll_interval: float = 5.0, timeout: Optional[float] = None) -> str:
        """Wait for the job to finish."""
        start = time.time()
        while True:
            s = self.status
            if s in _TERMINAL:
                return s
            if timeout is not None and (time.time() - start) > timeout:
                return s
            time.sleep(poll_interval)

    def cancel(self) -> None:
        """Cancel the job via scancel."""
        _require("scancel")
        _run(["scancel", str(self.id)], check=False)

    def tail(self, n: int = 10) -> str:
        """Return the last n lines from the job's stdout file."""
        if not self.stdout_path:
            raise FileNotFoundError("stdout path unknown (pass stdout_file in submit())")
        if not self.stdout_path.exists():
            time.sleep(0.2)
        if self.stdout_path.exists():
            try:
                return _run(["tail", "-n", str(n), str(self.stdout_path)], check=False).stdout
            except Exception:
                text = self.stdout_path.read_text(encoding="utf-8", errors="replace")
                return "".join(text.splitlines(True)[-n:])
        raise FileNotFoundError(f"stdout file not found at: {self.stdout_path}")


def list_jobs(user: Optional[str] = None) -> list[Job]:
    """List SLURM jobs as :class:`Job` instances.

    Args:
        user: If provided, limit to jobs belonging to *user*.
    """
    if not _which("squeue"):
        raise SlurmUnavailableError("squeue command not found on PATH")
    cmd = ["squeue", "-h", "-o", "%i|%j|%u|%P|%T"]
    if user:
        cmd.extend(["-u", user])
    out = _run(cmd, check=False).stdout
    rows: list[Job] = []
    for line in out.splitlines():
        parts = line.split("|")
        if len(parts) == 5:
            jid, name, usr, part, status = parts
            try:
                jid_int = int(jid)
            except ValueError:
                continue
            token = status.split()[0].split("+")[0].split("(")[0].rstrip("*")
            rows.append(
                Job(
                    id=jid_int,
                    name=name,
                    user=usr,
                    partition=part,
                    stdout_path=None,
                    stderr_path=None,
                    last_status=token,
                )
            )
    return rows
 
def node_state_counts() -> dict[str, int]:
    """Return a mapping of node state to count.

    Runs ``sinfo`` to obtain node information and aggregates the number of
    nodes reported in each state. Requires that the ``sinfo`` command is
    available on ``PATH``.
    """
    if not _which("sinfo"):
        raise SlurmUnavailableError("sinfo command not found on PATH")
    out = _run(["sinfo", "-h", "-o", "%T|%D"], check=False).stdout
    counts: Counter[str] = Counter()
    for line in out.splitlines():
        parts = line.split("|")
        if len(parts) != 2:
            continue
        state, count = parts
        token = state.split()[0].split("+")[0].split("(")[0].rstrip("*")
        try:
            counts[token] += int(count)
        except ValueError:
            continue
    return dict(counts)


def recent_completions(span: str = "day", count: int = 7) -> list[tuple[str, int]]:
    """Return counts of recently completed jobs grouped by *span*.

    Args:
        span: Group results by ``"day"`` or ``"week"``.
        count: Number of periods to return.

    Returns:
        List of (period, job_count) tuples sorted chronologically.
    """
    _require("sacct")
    if span not in {"day", "week"}:
        raise ValueError("span must be 'day' or 'week'")

    delta = timedelta(days=count if span == "day" else count * 7)
    start = (datetime.now() - delta).strftime("%Y-%m-%d")
    cmd = [
        "sacct",
        "--state=CD",
        "--noheader",
        "--parsable2",
        "--format=End",
        f"--starttime={start}",
        "-X",
    ]
    out = _run(cmd, check=False).stdout
    counts: Counter[str] = Counter()
    for line in out.splitlines():
        token = line.strip()
        if not token:
            continue
        try:
            dt = datetime.strptime(token.split(".")[0], "%Y-%m-%dT%H:%M:%S")
        except ValueError:
            continue
        if span == "week":
            year, week, _ = dt.isocalendar()
            key = f"{year}-W{week:02d}"
        else:
            key = dt.strftime("%Y-%m-%d")
        counts[key] += 1
    items = sorted(counts.items())
    return items[-count:]

def _parse_gpu(gres: str) -> int:
    """Extract total GPU count from a SLURM GRES string."""
    total = 0
    for token in gres.split(","):
        token = token.strip().split("(")[0]
        if token.startswith("gpu:"):
            try:
                total += int(token.split(":")[-1])
            except ValueError:
                pass
    return total


def _partition_caps() -> dict[str, dict[str, int]]:
    """Return total CPUs/GPUs available in each partition."""
    _require("sinfo")
    out = _run(["sinfo", "-ah", "-o", "%P|%C|%G"], check=False).stdout
    caps: dict[str, dict[str, int]] = {}
    for line in out.splitlines():
        part, c_field, g_field = (line + "||").split("|")[:3]
        part = part.rstrip("*")
        cpus = 0
        if c_field:
            try:
                cpus = int(c_field.split("/")[-1])
            except ValueError:
                pass
        caps[part] = {"cpus": cpus, "gpus": _parse_gpu(g_field)}
    return caps


def partition_utilization() -> dict[str, float]:
    """Return per-partition utilization percentage based on running jobs."""
    caps = _partition_caps()
    _require("squeue")
    out = _run(["squeue", "-h", "-t", "RUNNING", "-o", "%P|%C|%b"], check=False).stdout
    usage: dict[str, dict[str, int]] = {}
    for line in out.splitlines():
        part, c_field, g_field = (line + "||").split("|")[:3]
        cpus = 0
        if c_field:
            try:
                cpus = int(c_field)
            except ValueError:
                pass
        gpus = _parse_gpu(g_field)
        u = usage.setdefault(part, {"cpus": 0, "gpus": 0})
        u["cpus"] += cpus
        u["gpus"] += gpus
    utils: dict[str, float] = {}
    for part, cap in caps.items():
        use = usage.get(part, {})
        cpu_total = cap.get("cpus", 0)
        gpu_total = cap.get("gpus", 0)
        cpu_pct = use.get("cpus", 0) / cpu_total if cpu_total else 0.0
        gpu_pct = use.get("gpus", 0) / gpu_total if gpu_total else 0.0
        utils[part] = max(cpu_pct, gpu_pct) * 100
    return utils



def recent_completions(span: str = "day", count: int = 7) -> list[tuple[str, int]]:
    """Return counts of recently completed jobs grouped by *span*.

    Args:
        span: Group results by ``"day"`` or ``"week"``.
        count: Number of periods to return.

    Returns:
        List of (period, job_count) tuples sorted chronologically.
    """
    _require("sacct")
    if span not in {"day", "week"}:
        raise ValueError("span must be 'day' or 'week'")

    delta = timedelta(days=count if span == "day" else count * 7)
    start = (datetime.now() - delta).strftime("%Y-%m-%d")
    cmd = [
        "sacct",
        "--state=CD",
        "--noheader",
        "--parsable2",
        "--format=End",
        f"--starttime={start}",
        "-X",
    ]
    out = _run(cmd, check=False).stdout
    counts: Counter[str] = Counter()
    for line in out.splitlines():
        token = line.strip()
        if not token:
            continue
        try:
            dt = datetime.strptime(token.split(".")[0], "%Y-%m-%dT%H:%M:%S")
        except ValueError:
            continue
        if span == "week":
            year, week, _ = dt.isocalendar()
            key = f"{year}-W{week:02d}"
        else:
            key = dt.strftime("%Y-%m-%d")
        counts[key] += 1
    items = sorted(counts.items())
    return items[-count:]


def fairshare_scores() -> dict[str, float]:
    """Return a mapping of users to their fair-share scores.

    The function attempts to query :command:`sprio` first and falls back to
    :command:`sshare`. If neither command is available an empty mapping is
    returned.
    """

    cmd: Optional[Sequence[str]] = None
    if _which("sprio"):
        cmd = ["sprio", "-o", "user,fairshare", "-n"]
    elif _which("sshare"):
        cmd = ["sshare", "-o", "user,fairshare", "-n"]
    if not cmd:
        return {}

    out = _run(cmd, check=False).stdout
    scores: dict[str, float] = {}
    for line in out.splitlines():
        parts = line.split()
        if len(parts) >= 2:
            user, val = parts[0], parts[1]
            try:
                scores[user] = float(val)
            except ValueError:
                continue
    return scores


def _squeue_status(job_id: int) -> Optional[str]:
    if not _which("squeue"):
        return None
    out = _run(["squeue", "-j", str(job_id), "-h", "-o", "%T"], check=False).stdout.strip()
    if out:
        token = out.split()[0].split("+")[0].split("(")[0].rstrip("*")
        return token
    return None


def _sacct_status(job_id: int) -> Optional[str]:
    if not _which("sacct"):
        return None
    out = _run(["sacct", "-j", str(job_id), "-o", "State", "-n", "--parsable2", "-X"], check=False).stdout
    for line in out.splitlines():
        token = line.strip()
        if token:
            return token.split()[0].split("+")[0].split("(")[0]
    return None


def _run(cmd: Sequence[str], check: bool = True) -> subprocess.CompletedProcess:
    return subprocess.run(cmd, stdout=subprocess.PIPE, stderr=subprocess.PIPE, text=True, check=check)


def _which(name: str) -> bool:
    for path in os.environ.get("PATH", "").split(os.pathsep):
        candidate = Path(path) / name
        if candidate.is_file() and os.access(candidate, os.X_OK):
            return True
    return False


def _timestamp_ms() -> str:
    return datetime.now().strftime("%Y-%m-%d_%H-%M-%S.%f")[:-3]


__all__ = [
    "Job",
    "SlurmUnavailableError",
    "submit",
    "list_jobs",
<<<<<<< HEAD
    "fairshare_scores",
=======
    "node_state_counts",
    "partition_utilization",
    "recent_completions",
>>>>>>> bac29e6a
]<|MERGE_RESOLUTION|>--- conflicted
+++ resolved
@@ -491,11 +491,8 @@
     "SlurmUnavailableError",
     "submit",
     "list_jobs",
-<<<<<<< HEAD
     "fairshare_scores",
-=======
     "node_state_counts",
     "partition_utilization",
     "recent_completions",
->>>>>>> bac29e6a
 ]