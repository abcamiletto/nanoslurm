from __future__ import annotations

import os
import shlex
import subprocess
import time
from collections import Counter
from dataclasses import dataclass
from datetime import datetime, timedelta
from pathlib import Path
from typing import Iterable, Optional, Sequence, Union

RUN_SH = Path(__file__).with_name("run.sh")

_TERMINAL = {"COMPLETED", "FAILED", "CANCELLED", "TIMEOUT", "PREEMPTED", "BOOT_FAIL", "NODE_FAIL"}
_RUNNINGISH = {"PENDING", "CONFIGURING", "RUNNING", "COMPLETING", "STAGE_OUT", "SUSPENDED", "RESV_DEL_HOLD"}


class SlurmUnavailableError(RuntimeError):
    """Raised when required SLURM commands are missing."""


def _require(cmd: str) -> None:
    """Ensure *cmd* exists on PATH, otherwise raise ``SlurmUnavailableError``."""
    if not _which(cmd):
        raise SlurmUnavailableError(f"Required command '{cmd}' not found. Is this a SLURM environment?")


def submit(
    command: Iterable[str] | str,
    *,
    name: str = "job",
    cluster: str,
    time: str,
    cpus: int,
    memory: int,
    gpus: int,
    stdout_file: Union[str, Path] = "./slurm_logs/%j.txt",
    stderr_file: Union[str, Path] = "./slurm_logs/%j.err",
    signal: str = "SIGUSR1@90",
    workdir: Union[str, Path] = Path.cwd(),
) -> "Job":
    """Submit a job and return a Job handle.

    Args:
        command: Command to execute on the node. List (preferred) or raw shell string.
        name: Base job name; a timestamp suffix is appended for uniqueness.
        cluster: SLURM partition (required).
        time: Time limit in HH:MM:SS (required).
        cpus: CPU cores (required).
        memory: Memory in GB (required).
        gpus: Number of GPUs (required).
        stdout_file: Stdout path (supports %j).
        stderr_file: Stderr path (supports %j).
        signal: SBATCH --signal (e.g., "SIGUSR1@90").
        workdir: Working directory at runtime (`sbatch -D`).

    Returns:
        Job: Handle with id, name, and resolved log paths.

    Raises:
        FileNotFoundError: If run.sh is missing.
        RuntimeError: If job id cannot be parsed from sbatch output.
        SlurmUnavailableError: If ``sbatch`` is unavailable.
    """
    _require("sbatch")
    if not RUN_SH.exists():
        raise FileNotFoundError(f"run.sh not found at {RUN_SH}")

    stdout_file = Path(stdout_file).expanduser()
    stderr_file = Path(stderr_file).expanduser()
    workdir = Path(workdir).expanduser()
    stdout_file.parent.mkdir(parents=True, exist_ok=True)
    stderr_file.parent.mkdir(parents=True, exist_ok=True)

    stamp = _timestamp_ms()
    full_name = f"{name}_{stamp}"

    args = [
        "bash",
        str(RUN_SH),
        "-n",
        full_name,
        "-c",
        cluster,
        "-t",
        time,
        "-p",
        str(cpus),
        "-m",
        str(memory),
        "-g",
        str(gpus),
        "-o",
        str(stdout_file),
        "-e",
        str(stderr_file),
        "-s",
        signal,
        "-w",
        str(workdir),
        "--",
    ]

    cmd_str = command if isinstance(command, str) else " ".join(shlex.quote(c) for c in command)
    args.append(cmd_str)

    proc = _run(args, check=False)
    out = proc.stdout.strip()
    err = proc.stderr.strip()

    # Parse exactly: "Submitted batch job <id>"
    job_id: Optional[int] = None
    for line in out.splitlines():
        s = line.strip()
        if s.startswith("Submitted batch job "):
            try:
                job_id = int(s.split()[-1])
            except ValueError:
                pass
            break
    if job_id is None:
        raise RuntimeError(f"Could not parse job id.\nstdout:\n{out}\nstderr:\n{err}")

    return Job(
        id=job_id,
        name=full_name,
        user=os.environ.get("USER", ""),
        partition=cluster,
        stdout_path=Path(str(stdout_file).replace("%j", str(job_id))),
        stderr_path=Path(str(stderr_file).replace("%j", str(job_id))),
    )


@dataclass
class Job:
    """Handle to a submitted SLURM job."""

    id: int
    name: str
    user: str
    partition: str
    stdout_path: Optional[Path]
    stderr_path: Optional[Path]
    submit_time: Optional[datetime] = None
    start_time: Optional[datetime] = None
    last_status: Optional[str] = None

    @property
    def output_file(self) -> Optional[Path]:
        """Alias for stdout_path."""
        return self.stdout_path

    @property
    def status(self) -> str:
        """Return the current SLURM job status."""
        if not (_which("squeue") or _which("sacct")):
            raise SlurmUnavailableError("squeue or sacct not found on PATH")
        s = _squeue_status(self.id)
        if not s:
            s = _sacct_status(self.id)
        s = s or "UNKNOWN"
        self.last_status = s
        return s

    @property
    def wait_time(self) -> Optional[float]:
        """Return the wait time in seconds between submission and start."""
        if self.submit_time and self.start_time:
            return (self.start_time - self.submit_time).total_seconds()
        return None

    def info(self) -> dict[str, str]:
        _require("scontrol")
        out = _run(["scontrol", "-o", "show", "job", str(self.id)], check=False).stdout.strip()
        info: dict[str, str] = {}
        if out:
            for token in out.split():
                if "=" in token:
                    k, v = token.split("=", 1)
                    info[k] = v
        return info

    def is_running(self) -> bool:
        """Check if the job is in a non-terminal state."""
        return self.status in _RUNNINGISH

    def is_finished(self) -> bool:
        """Check if the job reached a terminal state."""
        return self.status in _TERMINAL

    def wait(self, poll_interval: float = 5.0, timeout: Optional[float] = None) -> str:
        """Wait for the job to finish."""
        start = time.time()
        while True:
            s = self.status
            if s in _TERMINAL:
                return s
            if timeout is not None and (time.time() - start) > timeout:
                return s
            time.sleep(poll_interval)

    def cancel(self) -> None:
        """Cancel the job via scancel."""
        _require("scancel")
        _run(["scancel", str(self.id)], check=False)

    def tail(self, n: int = 10) -> str:
        """Return the last n lines from the job's stdout file."""
        if not self.stdout_path:
            raise FileNotFoundError("stdout path unknown (pass stdout_file in submit())")
        if not self.stdout_path.exists():
            time.sleep(0.2)
        if self.stdout_path.exists():
            try:
                return _run(["tail", "-n", str(n), str(self.stdout_path)], check=False).stdout
            except Exception:
                text = self.stdout_path.read_text(encoding="utf-8", errors="replace")
                return "".join(text.splitlines(True)[-n:])
        raise FileNotFoundError(f"stdout file not found at: {self.stdout_path}")


def list_jobs(user: Optional[str] = None) -> list[Job]:
    """List SLURM jobs as :class:`Job` instances.

    Args:
        user: If provided, limit to jobs belonging to *user*.
    """
    if not (_which("squeue") or _which("sacct")):
        raise SlurmUnavailableError("squeue or sacct command not found on PATH")

    use_squeue = _which("squeue")
    if use_squeue:
        cmd = ["squeue", "-h", "-o", "%i|%j|%u|%P|%T|%V|%S"]
        if user:
            cmd.extend(["-u", user])
    else:
        cmd = [
            "sacct",
            "-n",
            "-o",
            "JobIDRaw,JobName,User,Partition,State,Submit,Start",
            "--parsable2",
            "-X",
        ]
        if user:
            cmd.extend(["-u", user])

    out = _run(cmd, check=False).stdout
    rows: list[Job] = []
    for line in out.splitlines():
        parts = line.split("|")
        if len(parts) == 7:
            jid, name, usr, part, status, submit, start = parts
            try:
                jid_int = int(jid)
            except ValueError:
                continue
            token = status.split()[0].split("+")[0].split("(")[0].rstrip("*")
            rows.append(
                Job(
                    id=jid_int,
                    name=name,
                    user=usr,
                    partition=part,
                    stdout_path=None,
                    stderr_path=None,
                    submit_time=_parse_datetime(submit),
                    start_time=_parse_datetime(start),
                    last_status=token,
                )
            )
    return rows
 
def node_state_counts() -> dict[str, int]:
    """Return a mapping of node state to count.

    Runs ``sinfo`` to obtain node information and aggregates the number of
    nodes reported in each state. Requires that the ``sinfo`` command is
    available on ``PATH``.
    """
    if not _which("sinfo"):
        raise SlurmUnavailableError("sinfo command not found on PATH")
    out = _run(["sinfo", "-h", "-o", "%T|%D"], check=False).stdout
    counts: Counter[str] = Counter()
    for line in out.splitlines():
        parts = line.split("|")
        if len(parts) != 2:
            continue
        state, count = parts
        token = state.split()[0].split("+")[0].split("(")[0].rstrip("*")
        try:
            counts[token] += int(count)
        except ValueError:
            continue
    return dict(counts)


def recent_completions(span: str = "day", count: int = 7) -> list[tuple[str, int]]:
    """Return counts of recently completed jobs grouped by *span*.

    Args:
        span: Group results by ``"day"`` or ``"week"``.
        count: Number of periods to return.

    Returns:
        List of (period, job_count) tuples sorted chronologically.
    """
    _require("sacct")
    if span not in {"day", "week"}:
        raise ValueError("span must be 'day' or 'week'")

    delta = timedelta(days=count if span == "day" else count * 7)
    start = (datetime.now() - delta).strftime("%Y-%m-%d")
    cmd = [
        "sacct",
        "--state=CD",
        "--noheader",
        "--parsable2",
        "--format=End",
        f"--starttime={start}",
        "-X",
    ]
    out = _run(cmd, check=False).stdout
    counts: Counter[str] = Counter()
    for line in out.splitlines():
        token = line.strip()
        if not token:
            continue
        try:
            dt = datetime.strptime(token.split(".")[0], "%Y-%m-%dT%H:%M:%S")
        except ValueError:
            continue
        if span == "week":
            year, week, _ = dt.isocalendar()
            key = f"{year}-W{week:02d}"
        else:
            key = dt.strftime("%Y-%m-%d")
        counts[key] += 1
    items = sorted(counts.items())
    return items[-count:]

def _parse_gpu(gres: str) -> int:
    """Extract total GPU count from a SLURM GRES string."""
    total = 0
    for token in gres.split(","):
        token = token.strip().split("(")[0]
        if token.startswith("gpu:"):
            try:
                total += int(token.split(":")[-1])
            except ValueError:
                pass
    return total


def _partition_caps() -> dict[str, dict[str, int]]:
    """Return total CPUs/GPUs available in each partition."""
    _require("sinfo")
    out = _run(["sinfo", "-ah", "-o", "%P|%C|%G"], check=False).stdout
    caps: dict[str, dict[str, int]] = {}
    for line in out.splitlines():
        part, c_field, g_field = (line + "||").split("|")[:3]
        part = part.rstrip("*")
        cpus = 0
        if c_field:
            try:
                cpus = int(c_field.split("/")[-1])
            except ValueError:
                pass
        caps[part] = {"cpus": cpus, "gpus": _parse_gpu(g_field)}
    return caps


def partition_utilization() -> dict[str, float]:
    """Return per-partition utilization percentage based on running jobs."""
    caps = _partition_caps()
    _require("squeue")
    out = _run(["squeue", "-h", "-t", "RUNNING", "-o", "%P|%C|%b"], check=False).stdout
    usage: dict[str, dict[str, int]] = {}
    for line in out.splitlines():
        part, c_field, g_field = (line + "||").split("|")[:3]
        cpus = 0
        if c_field:
            try:
                cpus = int(c_field)
            except ValueError:
                pass
        gpus = _parse_gpu(g_field)
        u = usage.setdefault(part, {"cpus": 0, "gpus": 0})
        u["cpus"] += cpus
        u["gpus"] += gpus
    utils: dict[str, float] = {}
    for part, cap in caps.items():
        use = usage.get(part, {})
        cpu_total = cap.get("cpus", 0)
        gpu_total = cap.get("gpus", 0)
        cpu_pct = use.get("cpus", 0) / cpu_total if cpu_total else 0.0
        gpu_pct = use.get("gpus", 0) / gpu_total if gpu_total else 0.0
        utils[part] = max(cpu_pct, gpu_pct) * 100
    return utils



def recent_completions(span: str = "day", count: int = 7) -> list[tuple[str, int]]:
    """Return counts of recently completed jobs grouped by *span*.

    Args:
        span: Group results by ``"day"`` or ``"week"``.
        count: Number of periods to return.

    Returns:
        List of (period, job_count) tuples sorted chronologically.
    """
    _require("sacct")
    if span not in {"day", "week"}:
        raise ValueError("span must be 'day' or 'week'")

    delta = timedelta(days=count if span == "day" else count * 7)
    start = (datetime.now() - delta).strftime("%Y-%m-%d")
    cmd = [
        "sacct",
        "--state=CD",
        "--noheader",
        "--parsable2",
        "--format=End",
        f"--starttime={start}",
        "-X",
    ]
    out = _run(cmd, check=False).stdout
    counts: Counter[str] = Counter()
    for line in out.splitlines():
        token = line.strip()
        if not token:
            continue
        try:
            dt = datetime.strptime(token.split(".")[0], "%Y-%m-%dT%H:%M:%S")
        except ValueError:
            continue
        if span == "week":
            year, week, _ = dt.isocalendar()
            key = f"{year}-W{week:02d}"
        else:
            key = dt.strftime("%Y-%m-%d")
        counts[key] += 1
    items = sorted(counts.items())
    return items[-count:]


def fairshare_scores() -> dict[str, float]:
    """Return a mapping of users to their fair-share scores.

    The function attempts to query :command:`sprio` first and falls back to
    :command:`sshare`. If neither command is available an empty mapping is
    returned.
    """

    cmd: Optional[Sequence[str]] = None
    if _which("sprio"):
        cmd = ["sprio", "-o", "user,fairshare", "-n"]
    elif _which("sshare"):
        cmd = ["sshare", "-o", "user,fairshare", "-n"]
    if not cmd:
        return {}

    out = _run(cmd, check=False).stdout
    scores: dict[str, float] = {}
    for line in out.splitlines():
        parts = line.split()
        if len(parts) >= 2:
            user, val = parts[0], parts[1]
            try:
                scores[user] = float(val)
            except ValueError:
                continue
    return scores


def _parse_datetime(token: str) -> Optional[datetime]:
    token = token.strip()
    if not token or token in {"N/A", "Unknown"}:
        return None
    try:
        return datetime.fromisoformat(token)
    except ValueError:
        for fmt in ("%Y-%m-%d %H:%M:%S", "%Y-%m-%dT%H:%M:%S", "%Y-%m-%dT%H:%M:%S.%f"):
            try:
                return datetime.strptime(token, fmt)
            except ValueError:
                pass
    return None


def job_history() -> dict[str, dict[str, int]]:
    """Return per-user job completion statistics for the last 24 hours.

    Uses ``sacct`` with an explicit 24-hour window to gather counts of
    completed and failed jobs for all users. If ``sacct`` is unavailable,
    an empty mapping is returned.
    """
    if not _which("sacct"):
        return {}

    now = datetime.now()
    start = now - timedelta(hours=24)
    cmd = [
        "sacct",
        "-a",
        "-X",
        "-n",
        "--parsable2",
        "-S",
        start.strftime("%Y-%m-%dT%H:%M:%S"),
        "-E",
        now.strftime("%Y-%m-%dT%H:%M:%S"),
        "-o",
        "User,State",
    ]
    out = _run(cmd, check=False).stdout
    stats: dict[str, dict[str, int]] = {}
    for line in out.splitlines():
        parts = line.split("|")
        if len(parts) < 2:
            continue
        user, state = parts[0], parts[1]
        if not user:
            continue
        token = state.split()[0].split("+")[0].split("(")[0].rstrip("*")
        entry = stats.setdefault(user, {"completed": 0, "failed": 0})
        if token == "COMPLETED":
            entry["completed"] += 1
        elif token in _TERMINAL:
            entry["failed"] += 1
    return stats


def recent_completions(span: str = "day", count: int = 7) -> list[tuple[str, int]]:
    """Return counts of recently completed jobs grouped by *span*.

    Args:
        span: Group results by ``"day"`` or ``"week"``.
        count: Number of periods to return.

    Returns:
        List of (period, job_count) tuples sorted chronologically.
    """
    _require("sacct")
    if span not in {"day", "week"}:
        raise ValueError("span must be 'day' or 'week'")

    delta = timedelta(days=count if span == "day" else count * 7)
    start = (datetime.now() - delta).strftime("%Y-%m-%d")
    cmd = [
        "sacct",
        "--state=CD",
        "--noheader",
        "--parsable2",
        "--format=End",
        f"--starttime={start}",
        "-X",
    ]
    out = _run(cmd, check=False).stdout
    counts: Counter[str] = Counter()
    for line in out.splitlines():
        token = line.strip()
        if not token:
            continue
        try:
            dt = datetime.strptime(token.split(".")[0], "%Y-%m-%dT%H:%M:%S")
        except ValueError:
            continue
        if span == "week":
            year, week, _ = dt.isocalendar()
            key = f"{year}-W{week:02d}"
        else:
            key = dt.strftime("%Y-%m-%d")
        counts[key] += 1
    items = sorted(counts.items())
    return items[-count:]


def _parse_gpu(gres: str) -> int:
    """Extract total GPU count from a SLURM GRES string."""
    total = 0
    for token in gres.split(","):
        token = token.strip().split("(")[0]
        if token.startswith("gpu:"):
            try:
                total += int(token.split(":")[-1])
            except ValueError:
                pass
    return total


def _partition_caps() -> dict[str, dict[str, int]]:
    """Return total CPUs/GPUs available in each partition."""
    _require("sinfo")
    out = _run(["sinfo", "-ah", "-o", "%P|%C|%G|%D"], check=False).stdout
    caps: dict[str, dict[str, int]] = {}
    for line in out.splitlines():
        part, c_field, g_field, d_field = (line + "|||").split("|")[:4]
        part = part.rstrip("*")
        cpus = 0
        if c_field:
            try:
                cpus = int(c_field.split("/")[-1])
            except ValueError:
                pass
        gpus_per_node = _parse_gpu(g_field)
        nodes = 0
        if d_field:
            try:
                nodes = int(d_field)
            except ValueError:
                pass
        caps[part] = {"cpus": cpus, "gpus": gpus_per_node * nodes}
    return caps


def partition_utilization() -> dict[str, float]:
    """Return per-partition utilization percentage based on running jobs."""
    caps = _partition_caps()
    _require("squeue")
    out = _run(["squeue", "-h", "-t", "RUNNING", "-o", "%P|%C|%b"], check=False).stdout
    usage: dict[str, dict[str, int]] = {}
    for line in out.splitlines():
        part, c_field, g_field = (line + "||").split("|")[:3]
        cpus = 0
        if c_field:
            try:
                cpus = int(c_field)
            except ValueError:
                pass
        gpus = _parse_gpu(g_field)
        u = usage.setdefault(part, {"cpus": 0, "gpus": 0})
        u["cpus"] += cpus
        u["gpus"] += gpus
    utils: dict[str, float] = {}
    for part, cap in caps.items():
        use = usage.get(part, {})
        cpu_total = cap.get("cpus", 0)
        gpu_total = cap.get("gpus", 0)
        cpu_pct = use.get("cpus", 0) / cpu_total if cpu_total else 0.0
        gpu_pct = use.get("gpus", 0) / gpu_total if gpu_total else 0.0
        utils[part] = max(cpu_pct, gpu_pct) * 100
    return utils


def _squeue_status(job_id: int) -> Optional[str]:
    if not _which("squeue"):
        return None
    out = _run(["squeue", "-j", str(job_id), "-h", "-o", "%T"], check=False).stdout.strip()
    if out:
        token = out.split()[0].split("+")[0].split("(")[0].rstrip("*")
        return token
    return None


def _sacct_status(job_id: int) -> Optional[str]:
    if not _which("sacct"):
        return None
    out = _run(["sacct", "-j", str(job_id), "-o", "State", "-n", "--parsable2", "-X"], check=False).stdout
    for line in out.splitlines():
        token = line.strip()
        if token:
            return token.split()[0].split("+")[0].split("(")[0]
    return None


def _run(cmd: Sequence[str], check: bool = True) -> subprocess.CompletedProcess:
    return subprocess.run(cmd, stdout=subprocess.PIPE, stderr=subprocess.PIPE, text=True, check=check)


def _which(name: str) -> bool:
    for path in os.environ.get("PATH", "").split(os.pathsep):
        candidate = Path(path) / name
        if candidate.is_file() and os.access(candidate, os.X_OK):
            return True
    return False


def _timestamp_ms() -> str:
    return datetime.now().strftime("%Y-%m-%d_%H-%M-%S.%f")[:-3]


__all__ = [
    "Job",
    "SlurmUnavailableError",
    "submit",
    "list_jobs",
<<<<<<< HEAD
    "partition_utilization",
=======
    "job_history",
    "fairshare_scores",
    "node_state_counts",
    "partition_utilization",
    "recent_completions",
>>>>>>> fec13ad1
]<|MERGE_RESOLUTION|>--- conflicted
+++ resolved
@@ -687,13 +687,11 @@
     "SlurmUnavailableError",
     "submit",
     "list_jobs",
-<<<<<<< HEAD
     "partition_utilization",
-=======
+
     "job_history",
     "fairshare_scores",
     "node_state_counts",
     "partition_utilization",
     "recent_completions",
->>>>>>> fec13ad1
 ]