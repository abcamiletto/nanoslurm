"""Public API for the :mod:`nanoslurm` package."""

import sys

if not sys.platform.startswith("linux"):
<<<<<<< HEAD
    raise OSError("nanoslurm is only supported on Linux")

from .nanoslurm import Job, submit

__all__ = ["Job", "submit"]
=======
    raise OSError("nanoslurm is only supported on Linux")
>>>>>>> d6c95267
<|MERGE_RESOLUTION|>--- conflicted
+++ resolved
@@ -3,12 +3,8 @@
 import sys
 
 if not sys.platform.startswith("linux"):
-<<<<<<< HEAD
     raise OSError("nanoslurm is only supported on Linux")
 
 from .nanoslurm import Job, submit
 
-__all__ = ["Job", "submit"]
-=======
-    raise OSError("nanoslurm is only supported on Linux")
->>>>>>> d6c95267
+__all__ = ["Job", "submit"]